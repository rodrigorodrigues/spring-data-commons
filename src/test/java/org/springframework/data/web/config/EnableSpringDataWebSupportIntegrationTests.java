--- conflicted
+++ resolved
@@ -1,5 +1,5 @@
 /*
- * Copyright 2013-2024 the original author or authors.
+ * Copyright 2013-2023 the original author or authors.
  *
  * Licensed under the Apache License, Version 2.0 (the "License");
  * you may not use this file except in compliance with the License.
@@ -15,24 +15,14 @@
  */
 package org.springframework.data.web.config;
 
-<<<<<<< HEAD
 import com.custom.querydslpredicatebuilder.QuerydslPredicateBuilderCustom;
-import com.fasterxml.jackson.databind.ObjectMapper;
+import com.fasterxml.jackson.databind.Module;
 import com.querydsl.core.BooleanBuilder;
 import com.querydsl.core.types.ExpressionUtils;
 import com.querydsl.core.types.Ops;
 import com.querydsl.core.types.Path;
 import com.querydsl.core.types.dsl.Expressions;
 import com.querydsl.core.types.dsl.SimplePath;
-=======
-import static org.assertj.core.api.Assertions.*;
-import static org.springframework.test.web.servlet.request.MockMvcRequestBuilders.*;
-import static org.springframework.test.web.servlet.result.MockMvcResultMatchers.*;
-
-import java.util.Arrays;
-import java.util.List;
-
->>>>>>> f305308a
 import org.junit.jupiter.api.Test;
 import org.springframework.beans.factory.NoSuchBeanDefinitionException;
 import org.springframework.beans.factory.annotation.Autowired;
@@ -48,23 +38,13 @@
 import org.springframework.data.querydsl.QUser;
 import org.springframework.data.querydsl.SimpleEntityPathResolver;
 import org.springframework.data.querydsl.binding.QuerydslBindingsFactory;
-<<<<<<< HEAD
 import org.springframework.data.querydsl.binding.QuerydslPredicateBuilderCustomizer;
+import org.springframework.data.test.util.ClassPathExclusions;
 import org.springframework.data.web.*;
-import org.springframework.hateoas.Link;
-=======
-import org.springframework.data.test.util.ClassPathExclusions;
-import org.springframework.data.web.OffsetScrollPositionHandlerMethodArgumentResolver;
-import org.springframework.data.web.PageableHandlerMethodArgumentResolver;
-import org.springframework.data.web.PagedResourcesAssemblerArgumentResolver;
-import org.springframework.data.web.ProxyingHandlerMethodArgumentResolver;
-import org.springframework.data.web.SortHandlerMethodArgumentResolver;
-import org.springframework.data.web.WebTestUtils;
 import org.springframework.data.web.config.SpringDataJacksonConfiguration.PageModule;
 import org.springframework.http.converter.HttpMessageConverter;
 import org.springframework.http.converter.json.Jackson2ObjectMapperBuilder;
 import org.springframework.http.converter.json.MappingJackson2HttpMessageConverter;
->>>>>>> f305308a
 import org.springframework.test.util.ReflectionTestUtils;
 import org.springframework.test.web.reactive.server.WebTestClient;
 import org.springframework.test.web.servlet.setup.MockMvcBuilders;
@@ -74,17 +54,13 @@
 import org.springframework.web.servlet.mvc.method.annotation.RequestMappingHandlerAdapter;
 import org.springframework.web.util.UriComponentsBuilder;
 
-<<<<<<< HEAD
 import java.net.URI;
 import java.util.Arrays;
-
-import static org.assertj.core.api.Assertions.assertThat;
+import java.util.List;
+
+import static org.assertj.core.api.Assertions.*;
 import static org.springframework.test.web.servlet.request.MockMvcRequestBuilders.post;
-import static org.springframework.test.web.servlet.result.MockMvcResultMatchers.content;
-import static org.springframework.test.web.servlet.result.MockMvcResultMatchers.status;
-=======
-import com.fasterxml.jackson.databind.Module;
->>>>>>> f305308a
+import static org.springframework.test.web.servlet.result.MockMvcResultMatchers.*;
 
 /**
  * Integration tests for {@link EnableSpringDataWebSupport}.
@@ -192,19 +168,18 @@
 		}
 	}
 
-	@Configuration
-<<<<<<< HEAD
-	@EnableWebMvc
-	@EnableSpringDataWebSupport
-	@ComponentScan(basePackageClasses = QuerydslPredicateBuilderCustom.class)
-	static class SampleConfigWithCustomQuerydslPredicateBuilder {
-		@Bean
-		SampleController controller() {
-			return new SampleController();
-		}
-	}
-
-=======
+    @Configuration
+    @EnableWebMvc
+    @EnableSpringDataWebSupport
+    @ComponentScan(basePackageClasses = QuerydslPredicateBuilderCustom.class)
+    static class SampleConfigWithCustomQuerydslPredicateBuilder {
+        @Bean
+        SampleController controller() {
+            return new SampleController();
+        }
+    }
+
+	@Configuration
 	static class PageSampleConfig extends WebMvcConfigurationSupport {
 
 		@Autowired private List<Module> modules;
@@ -227,7 +202,6 @@
 	@EnableSpringDataWebSupport(pageSerializationMode = EnableSpringDataWebSupport.PageSerializationMode.VIA_DTO)
 	static class PageSampleConfigWithViaDto extends PageSampleConfig {}
 
->>>>>>> f305308a
 	@Test // DATACMNS-330
 	void registersBasicBeanDefinitions() {
 
@@ -375,49 +349,49 @@
 				.isEqualTo(CustomEntityPathResolver.resolver);
 	}
 
-<<<<<<< HEAD
-	@Test
-	void createsTestForCustomPredicate() throws Exception {
-
-		var applicationContext = WebTestUtils.createApplicationContext(SampleConfigWithCustomQuerydslPredicateBuilder.class);
-		var mvc = MockMvcBuilders.webAppContextSetup(applicationContext).build();
-
-		var builder = UriComponentsBuilder.fromUriString("/predicate");
-		builder.queryParam("firstname", "Foo");
-		builder.queryParam("lastname", "Bar");
-
-		mvc.perform(post(builder.build().toString())).
-				andExpect(status().isOk())
-				.andExpect(content().string(QUser.user.firstname.eq("Foo").or(QUser.user.lastname.eq("Bar")).toString()));
-
-		//Default should be and
-		applicationContext = WebTestUtils.createApplicationContext(SampleConfig.class);
-		mvc = MockMvcBuilders.webAppContextSetup(applicationContext).build();
-
-		mvc.perform(post(builder.build().toString())).
-				andExpect(status().isOk())
-				.andExpect(content().string(QUser.user.firstname.eq("Foo").and(QUser.user.lastname.eq("Bar")).toString()));
-
-		applicationContext = WebTestUtils.createApplicationContext(WebFluxSampleConfigWithCustomQuerydslPredicateBuilder.class);
-
-		var client = WebTestClient.bindToApplicationContext(applicationContext).build();
-		client.get().uri(URI.create("/predicateMono?firstname=Foo&lastname=Bar"))
-				.exchange()
-				.expectStatus().isOk()
-				.expectBody(String.class)
-				.isEqualTo(QUser.user.firstname.eq("Foo").or(QUser.user.lastname.eq("Bar")).toString());
-
-		//Default query is AND operator
-		applicationContext = WebTestUtils.createApplicationContext(WebFluxSampleConfig.class);
-		client = WebTestClient.bindToApplicationContext(applicationContext).build();
-
-		client.get().uri(URI.create("/predicateMono?firstname=Foo&lastname=Bar"))
-				.exchange()
-				.expectStatus().isOk()
-				.expectBody(String.class)
-				.isEqualTo(QUser.user.firstname.eq("Foo").and(QUser.user.lastname.eq("Bar")).toString());
-
-=======
+    @Test
+    void createsTestForCustomPredicate() throws Exception {
+
+        var applicationContext = WebTestUtils.createApplicationContext(SampleConfigWithCustomQuerydslPredicateBuilder.class);
+        var mvc = MockMvcBuilders.webAppContextSetup(applicationContext).build();
+
+        var builder = UriComponentsBuilder.fromUriString("/predicate");
+        builder.queryParam("firstname", "Foo");
+        builder.queryParam("lastname", "Bar");
+
+        mvc.perform(post(builder.build().toString())).
+                andExpect(status().isOk())
+                .andExpect(content().string(QUser.user.firstname.eq("Foo").or(QUser.user.lastname.eq("Bar")).toString()));
+
+        //Default should be and
+        applicationContext = WebTestUtils.createApplicationContext(SampleConfig.class);
+        mvc = MockMvcBuilders.webAppContextSetup(applicationContext).build();
+
+        mvc.perform(post(builder.build().toString())).
+                andExpect(status().isOk())
+                .andExpect(content().string(QUser.user.firstname.eq("Foo").and(QUser.user.lastname.eq("Bar")).toString()));
+
+        applicationContext = WebTestUtils.createApplicationContext(WebFluxSampleConfigWithCustomQuerydslPredicateBuilder.class);
+
+        var client = WebTestClient.bindToApplicationContext(applicationContext).build();
+        client.get().uri(URI.create("/predicateMono?firstname=Foo&lastname=Bar"))
+                .exchange()
+                .expectStatus().isOk()
+                .expectBody(String.class)
+                .isEqualTo(QUser.user.firstname.eq("Foo").or(QUser.user.lastname.eq("Bar")).toString());
+
+        //Default query is AND operator
+        applicationContext = WebTestUtils.createApplicationContext(WebFluxSampleConfig.class);
+        client = WebTestClient.bindToApplicationContext(applicationContext).build();
+
+        client.get().uri(URI.create("/predicateMono?firstname=Foo&lastname=Bar"))
+                .exchange()
+                .expectStatus().isOk()
+                .expectBody(String.class)
+                .isEqualTo(QUser.user.firstname.eq("Foo").and(QUser.user.lastname.eq("Bar")).toString());
+
+    }
+
 	@Test // GH-3024, GH-3054
 	void doesNotRegistersSpringDataWebSettingsBeanByDefault() {
 
@@ -455,7 +429,6 @@
 		mvc.perform(post("/page")) //
 				.andExpect(status().isOk()) //
 				.andExpect(jsonPath("$.page").exists());
->>>>>>> f305308a
 	}
 
 	private static void assertResolversRegistered(ApplicationContext context, Class<?>... resolverTypes) {
